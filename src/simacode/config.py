"""
Configuration management for SimaCode.

This module provides comprehensive configuration management using Pydantic models
for type safety and validation. Supports multiple configuration layers and
environment variable overrides.
"""

import os
import logging
from pathlib import Path
from typing import Any, Dict, List, Optional, Union

import yaml
from pydantic import BaseModel, Field, validator
from pydantic import ValidationError as PydanticValidationError

logger = logging.getLogger(__name__)


class LoggingConfig(BaseModel):
    """Logging configuration model."""
    
    level: str = Field(default="INFO", description="Log level")
    format: str = Field(
        default="%(asctime)s - %(name)s - %(levelname)s - %(message)s",
        description="Log format string"
    )
    file_path: Optional[Path] = Field(
        default=None,
        description="Optional log file path"
    )
    max_file_size: int = Field(
        default=10 * 1024 * 1024,  # 10MB
        description="Maximum log file size in bytes"
    )
    backup_count: int = Field(
        default=5,
        description="Number of backup log files to keep"
    )
    
    @validator('level')
    def validate_log_level(cls, v: str) -> str:
        valid_levels = {'DEBUG', 'INFO', 'WARNING', 'ERROR', 'CRITICAL'}
        if v.upper() not in valid_levels:
            raise ValueError(f"Invalid log level: {v}. Must be one of {valid_levels}")
        return v.upper()


class SecurityConfig(BaseModel):
    """Security configuration model."""
    
    allowed_paths: list[Path] = Field(
        default_factory=lambda: [Path.cwd()],
        description="List of allowed file system paths"
    )
    
    forbidden_paths: list[Path] = Field(
        default_factory=lambda: [
            Path("/etc"),
            Path("/sys"),
            Path("/proc"),
            Path("/dev"),
            Path.home() / ".ssh",
            Path.home() / ".gnupg"
        ],
        description="List of forbidden file system paths"
    )
    require_permission_for_write: bool = Field(
        default=True,
        description="Require explicit permission for file write operations"
    )
    max_command_execution_time: int = Field(
        default=30,
        description="Maximum time in seconds for command execution"
    )
    
    @validator('allowed_paths', 'forbidden_paths', pre=True)
    def convert_to_path_objects(cls, v: Union[str, list[str]]) -> list[Path]:
        if isinstance(v, str):
            return [Path(v).expanduser()]
        elif isinstance(v, list):
            return [Path(item).expanduser() if isinstance(item, str) else (item.expanduser() if hasattr(item, 'expanduser') else item) for item in v]
        return v


class AIConfig(BaseModel):
    """AI provider configuration model."""
    
    provider: str = Field(
        default="openai",
        description="AI provider name (openai, anthropic, etc.)"
    )
    api_key: Optional[str] = Field(
        default=None,
        description="API key for the AI provider"
    )
    base_url: Optional[str] = Field(
        default=None,
        description="Base URL for the AI API"
    )
    model: str = Field(
        default="gpt-4",
        description="AI model to use"
    )
    temperature: float = Field(
        default=0.1,
        ge=0.0,
        le=2.0,
        description="Model temperature parameter"
    )
    max_tokens: int = Field(
        default=4000,
        ge=1,
        le=128000,
        description="Maximum tokens for model response"
    )
    timeout: int = Field(
        default=60,
        ge=1,
        description="API timeout in seconds"
    )
    
    @validator('api_key', pre=True, always=True)
    def load_from_env(cls, v: Optional[str]) -> Optional[str]:
        if v is None:
            return os.getenv("SIMACODE_API_KEY") or os.getenv("OPENAI_API_KEY")
        return v


class SessionConfig(BaseModel):
    """Session management configuration model."""
    
    save_sessions: bool = Field(
        default=True,
        description="Whether to save session history"
    )
    session_dir: Path = Field(
        default_factory=lambda: Path.home() / ".simacode" / "sessions",
        description="Directory to store session data"
    )
    max_sessions: int = Field(
        default=100,
        description="Maximum number of sessions to keep"
    )
    auto_cleanup: bool = Field(
        default=True,
        description="Automatically clean up old sessions"
    )
    
    @validator('session_dir', pre=True)
    def ensure_session_dir(cls, v: Union[str, Path]) -> Path:
        # Convert string to Path and expand ~ to user home directory
        if isinstance(v, str):
            path = Path(v).expanduser()
        else:
            path = v.expanduser() if hasattr(v, 'expanduser') else v
        path.mkdir(parents=True, exist_ok=True)
        return path


class ReactConfig(BaseModel):
    """ReAct 引擎配置模型"""
    
    confirm_by_human: bool = Field(
        default=False, 
        description="Enable human confirmation before task execution"
    )
    confirmation_timeout: int = Field(
        default=300, 
        description="Confirmation timeout in seconds"
    )
    allow_task_modification: bool = Field(
        default=True, 
        description="Allow users to modify tasks during confirmation"
    )
    auto_confirm_safe_tasks: bool = Field(
        default=False,
        description="Auto-confirm tasks that are considered safe"
    )


class DevelopmentConfig(BaseModel):
    """Development configuration model."""
    
    debug_mode: bool = Field(
        default=False,
        description="Enable debug mode for development"
    )
    profiling_enabled: bool = Field(
        default=False,
        description="Enable profiling for performance analysis"
    )
    test_mode: bool = Field(
        default=False,
        description="Enable test mode"
    )
    mock_ai_responses: bool = Field(
        default=False,
        description="Use mock AI responses for testing"
    )


class EmailSMTPConfig(BaseModel):
    """SMTP server configuration model."""
    
    server: Optional[str] = Field(
        default=None,
        description="SMTP server address"
    )
    port: int = Field(
        default=587,
        ge=1,
        le=65535,
        description="SMTP server port"
    )
    use_tls: bool = Field(
        default=True,
        description="Use TLS encryption"
    )
    use_ssl: bool = Field(
        default=False,
        description="Use SSL encryption"
    )
    timeout: int = Field(
        default=30,
        ge=1,
        le=300,
        description="Connection timeout in seconds"
    )
    username: Optional[str] = Field(
        default=None,
        description="SMTP username"
    )
    password: Optional[str] = Field(
        default=None,
        description="SMTP password"
    )
    
    @validator('username', pre=True, always=True)
    def load_username_from_env(cls, v: Optional[str]) -> Optional[str]:
        """Load SMTP username from environment variables if not provided."""
        if v is None:
            return os.getenv("SIMACODE_SMTP_USER")
        return v
    
    @validator('password', pre=True, always=True)
    def load_password_from_env(cls, v: Optional[str]) -> Optional[str]:
        """Load SMTP password from environment variables if not provided."""
        if v is None:
            return os.getenv("SIMACODE_SMTP_PASS")
        return v


class EmailIMAPConfig(BaseModel):
    """IMAP server configuration model."""
    
    server: Optional[str] = Field(
        default=None,
        description="IMAP server address"
    )
    port: int = Field(
        default=993,
        ge=1,
        le=65535,
        description="IMAP server port"
    )
    use_ssl: bool = Field(
        default=True,
        description="Use SSL encryption for IMAP"
    )
    timeout: int = Field(
        default=60,
        ge=1,
        le=300,
        description="Connection timeout in seconds"
    )
    username: Optional[str] = Field(
        default=None,
        description="IMAP username"
    )
    password: Optional[str] = Field(
        default=None,
        description="IMAP password"
    )


class EmailSecurityConfig(BaseModel):
    """Email security configuration model."""
    
    max_recipients: int = Field(
        default=50,
        ge=1,
        le=1000,
        description="Maximum number of recipients per email"
    )
    max_attachment_size: int = Field(
        default=26214400,  # 25MB
        ge=1024,  # 1KB minimum
        le=104857600,  # 100MB maximum
        description="Maximum attachment size in bytes"
    )
    max_body_size: int = Field(
        default=1048576,  # 1MB
        ge=1024,  # 1KB minimum
        le=10485760,  # 10MB maximum
        description="Maximum email body size in bytes"
    )
    allowed_domains: List[str] = Field(
        default_factory=list,
        description="Allowed recipient domains (empty = allow all)"
    )
    blocked_domains: List[str] = Field(
        default_factory=list,
        description="Blocked recipient domains"
    )
    allowed_attachment_types: List[str] = Field(
        default_factory=lambda: [".txt", ".pdf", ".doc", ".docx", ".xls", ".xlsx", ".jpg", ".jpeg", ".png", ".gif", ".json", ".csv", ".xml", ".zip"],
        description="Allowed attachment file types"
    )


class EmailRateLimitConfig(BaseModel):
    """Email rate limiting configuration model."""
    
    max_emails_per_hour: int = Field(
        default=100,
        ge=1,
        le=10000,
        description="Maximum emails per hour"
    )
    max_emails_per_day: int = Field(
        default=1000,
        ge=1,
        le=100000,
        description="Maximum emails per day"
    )


class EmailDefaultsConfig(BaseModel):
    """Email default settings configuration model."""
    
    from_name: str = Field(
        default="SimaCode Assistant",
        description="Default sender name"
    )
    from_email: Optional[str] = Field(
        default=None,
        description="Default sender email (will use username if not set)"
    )


class EmailConfig(BaseModel):
    """Email configuration model."""
    
    smtp: EmailSMTPConfig = Field(
        default_factory=EmailSMTPConfig,
        description="SMTP server configuration"
    )
    imap: EmailIMAPConfig = Field(
        default_factory=EmailIMAPConfig,
        description="IMAP server configuration"
    )
    security: EmailSecurityConfig = Field(
        default_factory=EmailSecurityConfig,
        description="Email security settings"
    )
    rate_limiting: EmailRateLimitConfig = Field(
        default_factory=EmailRateLimitConfig,
        description="Email rate limiting settings"
    )
    defaults: EmailDefaultsConfig = Field(
        default_factory=EmailDefaultsConfig,
        description="Email default settings"
    )


class MCPServerConfig(BaseModel):
    """MCP server configuration model matching .simacode/config.yaml structure."""
    
    name: Optional[str] = Field(default=None, description="Server name")
    enabled: bool = Field(default=True, description="Whether this server is enabled")
    description: Optional[str] = Field(default=None, description="Server description")
    timeout: Optional[int] = Field(default=None, description="Server timeout override")


class MCPConfig(BaseModel):
    """MCP (Model Context Protocol) configuration model."""
    
    enabled: bool = Field(default=True, description="Whether MCP integration is enabled")
    default_timeout: int = Field(default=300, description="Default timeout for MCP operations")
    auto_enable_new_tools: bool = Field(default=True, description="Auto-enable discovered tools")
    
    # This will hold merged server configurations
    servers: Dict[str, MCPServerConfig] = Field(
        default_factory=dict,
        description="Server configurations"
    )


class ConversationContextConfig(BaseModel):
    """Conversation context configuration model."""
    
    strategy: str = Field(
        default="compressed",
        description="Context strategy: full, compressed, adaptive"
    )
    
    # Full context settings
    max_messages: int = Field(default=100, description="Maximum messages to preserve")
    max_tokens: int = Field(default=8000, description="Maximum tokens limit")
    preserve_all: bool = Field(default=False, description="Preserve all messages")
    
    # Compressed context settings
    recent_messages: int = Field(default=5, description="Recent messages to preserve fully")
    medium_recent: int = Field(default=10, description="Medium recent messages count")
    compression_ratio: float = Field(default=0.3, ge=0.1, le=1.0, description="Compression ratio")
    preserve_topics: bool = Field(default=True, description="Preserve topic summaries")
    
    # Adaptive context settings
    token_budget: int = Field(default=4000, description="Token budget for adaptive mode")
    min_recent: int = Field(default=3, description="Minimum recent messages to preserve")
    auto_summarize: bool = Field(default=True, description="Auto-summarize old conversations")
    
    @validator('strategy', pre=True, always=True)
    def validate_strategy(cls, v: str) -> str:
        """确保策略值总是有效的"""
        if v is None or v == "":
            return "compressed"  # 默认策略
        if v.lower() not in {'full', 'compressed', 'adaptive'}:
            return "compressed"  # 未知策略回退到压缩模式
        return v.lower()


class Config(BaseModel):
    """Main configuration model for SimaCode."""
    
    
    project_name: str = Field(
        default="SimaCode Project",
        description="Project name for display purposes"
    )
    logging: LoggingConfig = Field(
        default_factory=LoggingConfig,
        description="Logging configuration"
    )
    security: SecurityConfig = Field(
        default_factory=SecurityConfig,
        description="Security and permission configuration"
    )
    ai: AIConfig = Field(
        default_factory=AIConfig,
        description="AI provider configuration"
    )
    session: SessionConfig = Field(
        default_factory=SessionConfig,
        description="Session management configuration"
    )
    conversation_context: ConversationContextConfig = Field(
        default_factory=ConversationContextConfig,
        description="Conversation context management configuration"
    )
    react: ReactConfig = Field(
        default_factory=ReactConfig,
        description="ReAct engine configuration"
    )
    development: DevelopmentConfig = Field(
        default_factory=DevelopmentConfig,
        description="Development configuration"
    )
    email: EmailConfig = Field(
        default_factory=EmailConfig,
        description="Email configuration"
    )
    mcp: MCPConfig = Field(
        default_factory=MCPConfig,
        description="MCP (Model Context Protocol) configuration"
    )
    
    @classmethod
    def load(
        cls,
        config_path: Optional[Path] = None,
        project_root: Optional[Path] = None
    ) -> "Config":
        """
        Load configuration from multiple sources in order of precedence:
        1. Provided config_path
        2. Project config file (.simacode/config.yaml)
        3. Default configuration
        
        Args:
            config_path: Optional explicit path to config file
            project_root: Optional project root directory
            
        Returns:
            Loaded configuration instance
        """
        if project_root is None:
            project_root = Path.cwd()
            
        # Load configuration from various sources in order of precedence
        config_data = {}
        
        # 1. First load default config as base
        default_config = Path(__file__).parent / "default_config" / "default.yaml"
<<<<<<< HEAD
        if not default_config.exists():
            logger.debug(f"No {default_config} found, skipping default configuration found")
        else:    
            with open(default_config) as f:
=======
        if default_config.exists():
            with open(default_config, encoding='utf-8') as f:
>>>>>>> 215b906a
                default_data = yaml.safe_load(f) or {}
                config_data.update(default_data)
        
        # 2. Load from project config (overrides default)
        project_config = project_root / ".simacode" / "config.yaml"
<<<<<<< HEAD
        if not project_config.exists():
             logger.debug(f"No {project_config} found, skipping project configuration found")
        else:
            with open(project_config) as f:
=======
        if project_config.exists():
            with open(project_config, encoding='utf-8') as f:
>>>>>>> 215b906a
                project_data = yaml.safe_load(f) or {}
                config_data.update(project_data)
        
        # 3. Load from provided path (highest precedence)
        if config_path and config_path.exists():
<<<<<<< HEAD
            logger.debug(f"{config_path} found, load configuration")

            with open(config_path) as f:
=======
            with open(config_path, encoding='utf-8') as f:
>>>>>>> 215b906a
                config_data.update(yaml.safe_load(f) or {})
        
        # 5. Merge MCP server configuration
        config_data = cls._merge_mcp_configuration(config_data, project_root)
        
        try:
            return cls(**config_data)
        except PydanticValidationError as e:
            raise ValueError(f"Invalid configuration: {e}")
    
    @classmethod
    def _merge_mcp_configuration(cls, config_data: Dict[str, Any], project_root: Path) -> Dict[str, Any]:
        """
        Merge MCP configuration from default_config/mcp_servers.yaml with user configuration.
        
        Args:
            config_data: Current configuration data
            project_root: Project root directory
            
        Returns:
            Updated configuration data with merged MCP settings
        """
        try:
            # Load MCP servers configuration
            mcp_servers_file = Path(__file__).parent / "default_config" / "mcp_servers.yaml"
            if not mcp_servers_file.exists():
                logger.debug(f"No {mcp_servers_file} found, skipping MCP server configuration merge")
                return config_data
            
            with open(mcp_servers_file, encoding='utf-8') as f:
                mcp_servers_data = yaml.safe_load(f) or {}
            
            #logger.debug(f"Loaded MCP servers configuration from {mcp_servers_file}")
            
            # Initialize MCP config structure if not present
            if "mcp" not in config_data:
                config_data["mcp"] = {}
            
            user_mcp_config = config_data["mcp"]
            
            # Merge global MCP settings (from default_config/mcp_servers.yaml)
            if "mcp" in mcp_servers_data:
                server_global_config = mcp_servers_data["mcp"]
                for key, value in server_global_config.items():
                    if key not in user_mcp_config:
                        user_mcp_config[key] = value
                        #logger.debug(f"Added MCP global setting: {key} = {value}")
            
            # Initialize servers dict in user MCP config if not present
            if "servers" not in user_mcp_config:
                user_mcp_config["servers"] = {}
            
            # Process server definitions from default_config/mcp_servers.yaml
            if "servers" in mcp_servers_data:
                servers_from_file = mcp_servers_data["servers"]
                user_servers = user_mcp_config["servers"]
                
                for server_name, server_def in servers_from_file.items():
                    # Create base server config from mcp_servers.yaml
                    base_server_config = {
                        "name": server_def.get("name", server_name),
                        "enabled": server_def.get("enabled", False),  # Default to disabled
                        "description": f"{server_def.get('name', server_name)} server",
                        "timeout": server_def.get("timeout")
                    }
                    
                    # Check if user has specific configuration for this server
                    if server_name in user_servers:
                        # Deep merge user config over base config
                        user_server_config = user_servers[server_name]
                        merged_config = {**base_server_config}
                        
                        # Override with user settings
                        for key, value in user_server_config.items():
                            if value is not None:  # Only override non-None values
                                merged_config[key] = value
                                logger.debug(f"User override for {server_name}.{key}: {value}")
                        
                        user_servers[server_name] = merged_config
                    else:
                        # No user config for this server, use base config
                        user_servers[server_name] = base_server_config
                        #logger.debug(f"Added server from default_config/mcp_servers.yaml: {server_name}")
            
            # Also handle servers section at root level (legacy support)
            if "servers" in config_data:
                root_servers = config_data["servers"]
                user_mcp_servers = user_mcp_config["servers"]
                
                # Merge root-level servers into mcp.servers
                for server_name, server_config in root_servers.items():
                    if server_name in user_mcp_servers:
                        # Deep merge
                        existing_config = user_mcp_servers[server_name]
                        for key, value in server_config.items():
                            if value is not None:
                                existing_config[key] = value
                        #logger.debug(f"Merged root-level server config for {server_name}")
                    else:
                        user_mcp_servers[server_name] = server_config
                        logger.debug(f"Added root-level server config: {server_name}")
                
                # Remove root-level servers section after merging
                del config_data["servers"]
            
            logger.info(f"MCP configuration merged: {len(user_mcp_config['servers'])} servers configured")
            
            return config_data
            
        except Exception as e:
            logger.warning(f"Failed to merge MCP configuration: {str(e)}")
            return config_data
    
    def save_to_file(self, path: Path) -> None:
        """Save configuration to a YAML file."""
        path.parent.mkdir(parents=True, exist_ok=True)
        
        with open(path, "w") as f:
            yaml.safe_dump(
                self.model_dump(mode="json"),
                f,
                default_flow_style=False,
                indent=2,
                sort_keys=True
            )
    
    def validate(self) -> None:
        """Validate the entire configuration."""
        # Pydantic already validates on creation, but this provides explicit validation
        try:
            Config(**self.model_dump())
        except PydanticValidationError as e:
            raise ValueError(f"Configuration validation failed: {e}")
    
    def get_effective_value(self, key: str) -> Any:
        """
        Get effective value for a configuration key, considering environment overrides.
        
        Args:
            key: Configuration key path (e.g., "ai.api_key")
            
        Returns:
            Effective value for the key
        """
        parts = key.split(".")
        value = self
        
        try:
            for part in parts:
                if hasattr(value, part):
                    value = getattr(value, part)
                else:
                    return None
            return value
        except AttributeError:
            return None


class ConfigError(Exception):
    """Base exception for configuration-related errors."""
    pass


class ConfigValidationError(ConfigError):
    """Exception raised when configuration validation fails."""
    pass


class ConfigNotFoundError(ConfigError):
    """Exception raised when configuration file is not found."""
    pass<|MERGE_RESOLUTION|>--- conflicted
+++ resolved
@@ -504,41 +504,26 @@
         
         # 1. First load default config as base
         default_config = Path(__file__).parent / "default_config" / "default.yaml"
-<<<<<<< HEAD
         if not default_config.exists():
             logger.debug(f"No {default_config} found, skipping default configuration found")
-        else:    
-            with open(default_config) as f:
-=======
-        if default_config.exists():
+        else:
             with open(default_config, encoding='utf-8') as f:
->>>>>>> 215b906a
                 default_data = yaml.safe_load(f) or {}
                 config_data.update(default_data)
         
         # 2. Load from project config (overrides default)
         project_config = project_root / ".simacode" / "config.yaml"
-<<<<<<< HEAD
         if not project_config.exists():
              logger.debug(f"No {project_config} found, skipping project configuration found")
         else:
             with open(project_config) as f:
-=======
-        if project_config.exists():
-            with open(project_config, encoding='utf-8') as f:
->>>>>>> 215b906a
                 project_data = yaml.safe_load(f) or {}
                 config_data.update(project_data)
         
         # 3. Load from provided path (highest precedence)
         if config_path and config_path.exists():
-<<<<<<< HEAD
             logger.debug(f"{config_path} found, load configuration")
-
-            with open(config_path) as f:
-=======
             with open(config_path, encoding='utf-8') as f:
->>>>>>> 215b906a
                 config_data.update(yaml.safe_load(f) or {})
         
         # 5. Merge MCP server configuration
